--- conflicted
+++ resolved
@@ -11,14 +11,6 @@
         self.q_table[state][action] =\
             (1-self.alpha)*self.q_table[state][action] +\
             self.alpha*(reward + self.gamma * np.max(self.q_table[new_state]))
-<<<<<<< HEAD
 
     def decay_epsilon(self):
-        self.epsilon = np.maximum(self.min_epsilon, self.epsilon * self.epsilon_decay)
-
-    def reset_epsilon(self, epsilon=1):
-        self.epsilon = epsilon
-=======
-        if is_terminal:
-            self._update_epsilon()
->>>>>>> cf85d0b1
+        self.epsilon = np.maximum(self.min_epsilon, self.epsilon * self.epsilon_decay)