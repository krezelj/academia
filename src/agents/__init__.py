--- conflicted
+++ resolved
@@ -1,8 +1,5 @@
 from .ql_agent import QLAgent
-<<<<<<< HEAD
-=======
 from .sarsa_agent import SarsaAgent
->>>>>>> cf85d0b1
 
 __all__ = [
     'QLAgent',
